// gomuks - A Matrix client written in Go.
// Copyright (C) 2024 Tulir Asokan
//
// This program is free software: you can redistribute it and/or modify
// it under the terms of the GNU Affero General Public License as published by
// the Free Software Foundation, either version 3 of the License, or
// (at your option) any later version.
//
// This program is distributed in the hope that it will be useful,
// but WITHOUT ANY WARRANTY; without even the implied warranty of
// MERCHANTABILITY or FITNESS FOR A PARTICULAR PURPOSE.  See the
// GNU Affero General Public License for more details.
//
// You should have received a copy of the GNU Affero General Public License
// along with this program.  If not, see <https://www.gnu.org/licenses/>.

package gomuks

import (
	"context"
	"embed"
	"fmt"
	"net/http"
	"os"
	"os/signal"
	"path/filepath"
	"runtime"
	"slices"
	"sync"
	"syscall"
	"time"

	"github.com/coder/websocket"
	"github.com/rs/zerolog"
	"go.mau.fi/util/dbutil"
	"go.mau.fi/util/exerrors"
	"go.mau.fi/util/exzerolog"
	"go.mau.fi/util/ptr"
	"go.mau.fi/zeroconfig"
	"golang.org/x/net/http2"
	"maunium.net/go/mautrix/event"
	"maunium.net/go/mautrix/id"

	"go.mau.fi/gomuks/pkg/hicli"
	"go.mau.fi/gomuks/pkg/hicli/jsoncmd"
)

type Gomuks struct {
	Log    *zerolog.Logger
	Server *http.Server
	Client *hicli.HiClient

	Version          string
	Commit           string
	LinkifiedVersion string
	BuildTime        time.Time

	ConfigDir string
	DataDir   string
	CacheDir  string
	TempDir   string
	LogDir    string

	FrontendFS    embed.FS
	indexWithETag []byte
	frontendETag  string

	Config      Config
	DisableAuth bool

	stopOnce sync.Once
	stopChan chan struct{}

	EventBuffer *EventBuffer
<<<<<<< HEAD
	TUI         tui
}

type tui interface {
	Run()
=======

	// Maps from temporary MXC URIs from by the media repository for URL
	// previews to permanent MXC URIs suitable for sending in an inline preview
	temporaryMXCToPermanent         map[id.ContentURIString]id.ContentURIString
	temporaryMXCToEncryptedFileInfo map[id.ContentURIString]*event.EncryptedFileInfo
>>>>>>> 7f98ab9e
}

func NewGomuks() *Gomuks {
	return &Gomuks{
		stopChan: make(chan struct{}),

		temporaryMXCToPermanent:         map[id.ContentURIString]id.ContentURIString{},
		temporaryMXCToEncryptedFileInfo: map[id.ContentURIString]*event.EncryptedFileInfo{},
	}
}

func (gmx *Gomuks) InitDirectories() {
	// We need 4 directories: config, data, cache, logs
	//
	// 1. If GOMUKS_ROOT is set, all directories are created under that.
	// 2. If GOMUKS_*_HOME is set, that value is used as the directory.
	// 3. Use system-specific defaults as below
	//
	// *nix:
	// - Config: $XDG_CONFIG_HOME/gomuks or $HOME/.config/gomuks
	// - Data: $XDG_DATA_HOME/gomuks or $HOME/.local/share/gomuks
	// - Cache: $XDG_CACHE_HOME/gomuks or $HOME/.cache/gomuks
	// - Logs: $XDG_STATE_HOME/gomuks or $HOME/.local/state/gomuks
	//
	// Windows:
	// - Config and Data: %AppData%\gomuks
	// - Cache: %LocalAppData%\gomuks
	// - Logs: %LocalAppData%\gomuks\logs
	//
	// macOS:
	// - Config and Data: $HOME/Library/Application Support/gomuks
	// - Cache: $HOME/Library/Caches/gomuks
	// - Logs: $HOME/Library/Logs/gomuks
	if gomuksRoot := os.Getenv("GOMUKS_ROOT"); gomuksRoot != "" {
		exerrors.PanicIfNotNil(os.MkdirAll(gomuksRoot, 0700))
		gmx.CacheDir = filepath.Join(gomuksRoot, "cache")
		gmx.ConfigDir = filepath.Join(gomuksRoot, "config")
		gmx.DataDir = filepath.Join(gomuksRoot, "data")
		gmx.LogDir = filepath.Join(gomuksRoot, "logs")
	} else {
		homeDir := exerrors.Must(os.UserHomeDir())
		if cacheDir := os.Getenv("GOMUKS_CACHE_HOME"); cacheDir != "" {
			gmx.CacheDir = cacheDir
		} else {
			gmx.CacheDir = filepath.Join(exerrors.Must(os.UserCacheDir()), "gomuks")
		}
		if configDir := os.Getenv("GOMUKS_CONFIG_HOME"); configDir != "" {
			gmx.ConfigDir = configDir
		} else {
			gmx.ConfigDir = filepath.Join(exerrors.Must(os.UserConfigDir()), "gomuks")
		}
		if dataDir := os.Getenv("GOMUKS_DATA_HOME"); dataDir != "" {
			gmx.DataDir = dataDir
		} else if dataDir = os.Getenv("XDG_DATA_HOME"); dataDir != "" {
			gmx.DataDir = filepath.Join(dataDir, "gomuks")
		} else if runtime.GOOS == "windows" || runtime.GOOS == "darwin" {
			gmx.DataDir = gmx.ConfigDir
		} else {
			gmx.DataDir = filepath.Join(homeDir, ".local", "share", "gomuks")
		}
		if logDir := os.Getenv("GOMUKS_LOGS_HOME"); logDir != "" {
			gmx.LogDir = logDir
		} else if logDir = os.Getenv("XDG_STATE_HOME"); logDir != "" {
			gmx.LogDir = filepath.Join(logDir, "gomuks")
		} else if runtime.GOOS == "darwin" {
			gmx.LogDir = filepath.Join(homeDir, "Library", "Logs", "gomuks")
		} else if runtime.GOOS == "windows" {
			gmx.LogDir = filepath.Join(gmx.CacheDir, "logs")
		} else {
			gmx.LogDir = filepath.Join(homeDir, ".local", "state", "gomuks")
		}
	}
	if gmx.TempDir = os.Getenv("GOMUKS_TMPDIR"); gmx.TempDir == "" {
		gmx.TempDir = filepath.Join(gmx.CacheDir, "tmp")
	}
	exerrors.PanicIfNotNil(os.MkdirAll(gmx.ConfigDir, 0700))
	exerrors.PanicIfNotNil(os.MkdirAll(gmx.CacheDir, 0700))
	exerrors.PanicIfNotNil(os.MkdirAll(gmx.TempDir, 0700))
	exerrors.PanicIfNotNil(os.MkdirAll(gmx.DataDir, 0700))
	exerrors.PanicIfNotNil(os.MkdirAll(gmx.LogDir, 0700))
	defaultFileWriter.FileConfig.Filename = filepath.Join(gmx.LogDir, "gomuks.log")
}

func (gmx *Gomuks) SetupLog() {
	if gmx.TUI != nil {
		// Remove stdout and stderr writers if TUI is enabled
		gmx.Config.Logging.Writers = slices.DeleteFunc(gmx.Config.Logging.Writers, func(config zeroconfig.WriterConfig) bool {
			return config.Type == zeroconfig.WriterTypeStdout || config.Type == zeroconfig.WriterTypeStderr
		})
	}
	gmx.Log = exerrors.Must(gmx.Config.Logging.Compile())
	exzerolog.SetupDefaults(gmx.Log)
}

func (gmx *Gomuks) StartClient() {
	hicli.HTMLSanitizerImgSrcTemplate = "_gomuks/media/%s/%s?encrypted=false"
	rawDB, err := dbutil.NewFromConfig("gomuks", dbutil.Config{
		PoolConfig: dbutil.PoolConfig{
			Type:         "sqlite3-fk-wal",
			URI:          fmt.Sprintf("file:%s/gomuks.db?_txlock=immediate", gmx.DataDir),
			MaxOpenConns: 5,
			MaxIdleConns: 1,
		},
	}, dbutil.ZeroLogger(gmx.Log.With().Str("component", "hicli").Str("db_section", "main").Logger()))
	if err != nil {
		gmx.Log.WithLevel(zerolog.FatalLevel).Err(err).Msg("Failed to open database")
		os.Exit(10)
	}
	ctx := gmx.Log.WithContext(context.Background())
	gmx.Client = hicli.New(
		rawDB,
		nil,
		gmx.Log.With().Str("component", "hicli").Logger(),
		[]byte("meow"),
		gmx.HandleEvent,
	)
	gmx.Client.LogoutFunc = gmx.Logout
	httpClient := gmx.Client.Client.Client
	httpClient.Transport.(*http.Transport).ForceAttemptHTTP2 = false
	if !gmx.Config.Matrix.DisableHTTP2 {
		h2, err := http2.ConfigureTransports(httpClient.Transport.(*http.Transport))
		if err != nil {
			gmx.Log.WithLevel(zerolog.FatalLevel).Err(err).Msg("Failed to configure HTTP/2")
			os.Exit(13)
		}
		h2.ReadIdleTimeout = 30 * time.Second
	}
	userID, err := gmx.Client.DB.Account.GetFirstUserID(ctx)
	if err != nil {
		gmx.Log.WithLevel(zerolog.FatalLevel).Err(err).Msg("Failed to get first user ID")
		os.Exit(11)
	}
	err = gmx.Client.Start(ctx, userID, nil)
	if err != nil {
		gmx.Log.WithLevel(zerolog.FatalLevel).Err(err).Msg("Failed to start client")
		os.Exit(12)
	}
	gmx.Log.Info().Stringer("user_id", userID).Msg("Client started")
}

func (gmx *Gomuks) HandleEvent(evt any) {
	gmx.EventBuffer.Push(evt)
	syncComplete, ok := evt.(*jsoncmd.SyncComplete)
	if ok && ptr.Val(syncComplete.Since) != "" {
		go gmx.SendPushNotifications(syncComplete)
	}
}

func (gmx *Gomuks) Stop() {
	gmx.stopOnce.Do(func() {
		close(gmx.stopChan)
	})
}

func (gmx *Gomuks) WaitForInterrupt() {
	c := make(chan os.Signal, 1)
	signal.Notify(c, os.Interrupt, syscall.SIGTERM)
	select {
	case <-c:
	case <-gmx.stopChan:
	}
}

func (gmx *Gomuks) DirectStop() {
	for _, closer := range gmx.EventBuffer.GetClosers() {
		closer(websocket.StatusServiceRestart, "Server shutting down")
	}
	gmx.Client.Stop()
	if gmx.Server != nil {
		err := gmx.Server.Close()
		if err != nil {
			gmx.Log.Error().Err(err).Msg("Failed to close server")
		}
	}
}

func (gmx *Gomuks) Run() {
	gmx.InitDirectories()
	err := gmx.LoadConfig()
	if err != nil {
		_, _ = fmt.Fprintln(os.Stderr, "Failed to load config:", err)
		os.Exit(9)
	}
	gmx.SetupLog()
	gmx.Log.Info().
		Str("version", gmx.Version).
		Str("go_version", runtime.Version()).
		Time("built_at", gmx.BuildTime).
		Msg("Initializing gomuks")
	gmx.StartServer()
	gmx.StartClient()
	gmx.Log.Info().Msg("Initialization complete")
	if gmx.TUI != nil {
		gmx.TUI.Run()
	} else {
		gmx.WaitForInterrupt()
	}
	gmx.Log.Info().Msg("Shutting down...")
	gmx.DirectStop()
	gmx.Log.Info().Msg("Shutdown complete")
	os.Exit(0)
}<|MERGE_RESOLUTION|>--- conflicted
+++ resolved
@@ -72,19 +72,16 @@
 	stopChan chan struct{}
 
 	EventBuffer *EventBuffer
-<<<<<<< HEAD
-	TUI         tui
-}
-
-type tui interface {
-	Run()
-=======
 
 	// Maps from temporary MXC URIs from by the media repository for URL
 	// previews to permanent MXC URIs suitable for sending in an inline preview
 	temporaryMXCToPermanent         map[id.ContentURIString]id.ContentURIString
 	temporaryMXCToEncryptedFileInfo map[id.ContentURIString]*event.EncryptedFileInfo
->>>>>>> 7f98ab9e
+	TUI                             tui
+}
+
+type tui interface {
+	Run()
 }
 
 func NewGomuks() *Gomuks {
